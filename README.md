# FiftyOne Brain

The proprietary brains behind [FiftyOne](https://github.com/voxel51/fiftyone).

<img src="https://user-images.githubusercontent.com/3719547/74191434-8fe4f500-4c21-11ea-8d73-555edfce0854.png" alt="voxel51-logo.png" width="40%"/>

<<<<<<< HEAD

## Experiments

`./experiments` contains internal-only examples in the form of specific experiments about fiftyone's value. 


=======
>>>>>>> c64638ce
## Installation

Clone the repository:

```shell
git clone https://github.com/voxel51/fiftyone-brain
cd fiftyone-brain
```

and install it:

```shell
bash install.bash
```

We strongly recommend that you install in a
[virtual environment](https://virtualenv.pypa.io/en/stable) to maintain a clean
workspace.

### Developer installation

If you are a developer contributing to this repository, you should perform a
developer installation using the `-d` flag of the install script:

```shell
bash install.bash -d
```

You should also checkout the
[Developer's Guide](https://github.com/voxel51/fiftyone-brain/blob/develop/docs/dev_guide.md)
to get started.

## Uninstallation

```shell
pip uninstall fiftyone-brain
```

## Copyright

Copyright 2017-2020, Voxel51, Inc.<br> voxel51.com<|MERGE_RESOLUTION|>--- conflicted
+++ resolved
@@ -4,15 +4,10 @@
 
 <img src="https://user-images.githubusercontent.com/3719547/74191434-8fe4f500-4c21-11ea-8d73-555edfce0854.png" alt="voxel51-logo.png" width="40%"/>
 
-<<<<<<< HEAD
-
 ## Experiments
 
-`./experiments` contains internal-only examples in the form of specific experiments about fiftyone's value. 
+`./experiments` contains internal-only examples in the form of specific experiments about FiftyOne's value. 
 
-
-=======
->>>>>>> c64638ce
 ## Installation
 
 Clone the repository:
