"""
Methods that compute insights related to sample uniqueness.

| Copyright 2017-2021, Voxel51, Inc.
| `voxel51.com <https://voxel51.com/>`_
|
"""
import logging

import numpy as np
from sklearn.neighbors import NearestNeighbors

import eta.core.utils as etau

import fiftyone.core.brain as fob
import fiftyone.core.fields as fof
import fiftyone.core.labels as fol
import fiftyone.core.media as fom
import fiftyone.core.validation as fov
import fiftyone.zoo as foz

import fiftyone.brain.internal.models as fbm


logger = logging.getLogger(__name__)


_ALLOWED_ROI_FIELD_TYPES = (
    fol.Detection,
    fol.Detections,
    fol.Polyline,
    fol.Polylines,
)
_DEFAULT_MODEL = "simple-resnet-cifar10"
_DEFAULT_BATCH_SIZE = 16


def compute_uniqueness(
    samples,
    uniqueness_field,
    roi_field,
    embeddings_field,
    model,
    batch_size,
    force_square,
    alpha,
):
    """See ``fiftyone/brain/__init__.py``."""

    #
    # Algorithm
    #
    # Uniqueness is computed based on a classification model.  Each sample is
    # embedded into a vector space based on the model. Then, we compute the
    # knn's (k is a parameter of the uniqueness function). The uniqueness is
    # then proportional to these distances. The intuition is that a sample is
    # unique when it is far from other samples in the set. This is different
    # than, say, "representativeness" which would stress samples that are core
    # to dense clusters of related samples.
    #

    fov.validate_collection(samples)

    if roi_field is not None:
        fov.validate_collection_label_fields(
            samples, roi_field, _ALLOWED_ROI_FIELD_TYPES
        )

    if samples.media_type == fom.VIDEO:
        raise ValueError("Uniqueness does not yet support video collections")

    config = UniquenessConfig(
        uniqueness_field,
        roi_field,
        embeddings_field=embeddings_field,
        model=model,
    )
    brain_key = uniqueness_field
    brain_method = config.build()
    brain_method.register_run(samples, brain_key)

    if embeddings_field is not None:
        embeddings = samples.values(embeddings_field)
        if roi_field is not None:
            # @todo experiment with mean(), max(), abs().max(), etc
            embeddings = [e.max(axis=0) for e in embeddings]

        embeddings = np.stack(embeddings)
    else:
<<<<<<< HEAD
        embeddings = _compute_patch_embeddings(samples, model, roi_field)

    uniqueness = _compute_uniqueness(embeddings)

    samples._add_field_if_necessary(uniqueness_field, fof.FloatField)
    samples.set_values(uniqueness_field, uniqueness)

    brain_method.save_run_results(samples, brain_key, None)

    logger.info("Uniqueness computation complete")


class UniquenessConfig(fob.BrainMethodConfig):
    def __init__(self, uniqueness_field, roi_field, **kwargs):
        super().__init__(**kwargs)
        self.uniqueness_field = uniqueness_field
        self.roi_field = roi_field

    @property
    def method(self):
        return "uniqueness"


class Uniqueness(fob.BrainMethod):
    def get_fields(self, samples, brain_key):
        fields = [self.config.uniqueness_field]
        if self.config.roi_field:
            fields.append(self.config.roi_field)

        return fields

    def cleanup(self, samples, brain_key):
        uniqueness_field = self.config.uniqueness_field
        samples._dataset.delete_sample_fields(uniqueness_field, error_level=1)

    def _validate_run(self, samples, brain_key, existing_info):
        self._validate_fields_match(
            brain_key, "uniqueness_field", existing_info
        )


def _load_model():
    logger.info("Loading uniqueness model...")
    model = fbm.load_model("simple-resnet-cifar10")
    if model.ragged_batches:
        raise ValueError(
            "This method does not support models with ragged batches"
        )

    return model


def _compute_embeddings(samples, model):
    logger.info("Preparing data...")
    data_loader = _make_data_loader(samples, model)
=======
        if etau.is_str(model):
            model = foz.load_zoo_model(model)
        elif model is None:
            model = fbm.load_model(_DEFAULT_MODEL)
            batch_size = _DEFAULT_BATCH_SIZE
>>>>>>> c66a55a6

        logger.info("Generating embeddings...")

        if roi_field is None:
            embeddings = samples.compute_embeddings(
                model, batch_size=batch_size
            )
        else:
            patch_embeddings = samples.compute_patch_embeddings(
                model,
                roi_field,
                handle_missing="image",
                batch_size=batch_size,
                force_square=force_square,
                alpha=alpha,
            )

            embeddings = []
            for sample_id in samples._get_sample_ids():
                # @todo experiment with mean(), max(), abs().max(), etc
                embedding = patch_embeddings[str(sample_id)].max(axis=0)
                embeddings.append(embedding)

            embeddings = np.stack(embeddings)

    logger.info("Computing uniqueness...")
    uniqueness = _compute_uniqueness(embeddings)

    samples._add_field_if_necessary(uniqueness_field, fof.FloatField)
    samples.set_values(uniqueness_field, uniqueness)

    logger.info("Uniqueness computation complete")


def _compute_uniqueness(embeddings):
    # @todo convert to a parameter with a default, for tuning
    K = 3

    # First column of dists and indices is self-distance
    knns = NearestNeighbors(n_neighbors=K + 1, algorithm="ball_tree").fit(
        embeddings
    )
    dists, _ = knns.kneighbors(embeddings)

    #
    # @todo experiment on which method for assessing uniqueness is best
    #
    # To get something going, for now, just take a weighted mean
    #
    weights = [0.6, 0.3, 0.1]
    sample_dists = np.mean(dists[:, 1:] * weights, axis=1)

    # Normalize to keep the user on common footing across datasets
    sample_dists /= sample_dists.max()

    return sample_dists


class UniquenessConfig(fob.BrainMethodConfig):
    def __init__(
        self,
        uniqueness_field,
        roi_field,
        embeddings_field=None,
        model=None,
        **kwargs,
    ):
        if model is not None and not etau.is_str(model):
            model = etau.get_class_name(model)

        super().__init__(**kwargs)
        self.uniqueness_field = uniqueness_field
        self.roi_field = roi_field
        self.embeddings_field = embeddings_field
        self.model = model

    @property
    def method(self):
        return "uniqueness"


class Uniqueness(fob.BrainMethod):
    def get_fields(self, samples, brain_key):
        fields = [self.config.uniqueness_field]
        if self.config.roi_field is not None:
            fields.append(self.config.roi_field)

        if self.config.embeddings_field is not None:
            fields.append(self.config.embeddings_field)

        return fields

    def cleanup(self, samples, brain_key):
        uniqueness_field = self.config.uniqueness_field
        samples._dataset.delete_sample_fields(uniqueness_field, error_level=1)

    def _validate_run(self, samples, brain_key, existing_info):
        self._validate_fields_match(
            brain_key, "uniqueness_field", existing_info
        )<|MERGE_RESOLUTION|>--- conflicted
+++ resolved
@@ -87,69 +87,11 @@
 
         embeddings = np.stack(embeddings)
     else:
-<<<<<<< HEAD
-        embeddings = _compute_patch_embeddings(samples, model, roi_field)
-
-    uniqueness = _compute_uniqueness(embeddings)
-
-    samples._add_field_if_necessary(uniqueness_field, fof.FloatField)
-    samples.set_values(uniqueness_field, uniqueness)
-
-    brain_method.save_run_results(samples, brain_key, None)
-
-    logger.info("Uniqueness computation complete")
-
-
-class UniquenessConfig(fob.BrainMethodConfig):
-    def __init__(self, uniqueness_field, roi_field, **kwargs):
-        super().__init__(**kwargs)
-        self.uniqueness_field = uniqueness_field
-        self.roi_field = roi_field
-
-    @property
-    def method(self):
-        return "uniqueness"
-
-
-class Uniqueness(fob.BrainMethod):
-    def get_fields(self, samples, brain_key):
-        fields = [self.config.uniqueness_field]
-        if self.config.roi_field:
-            fields.append(self.config.roi_field)
-
-        return fields
-
-    def cleanup(self, samples, brain_key):
-        uniqueness_field = self.config.uniqueness_field
-        samples._dataset.delete_sample_fields(uniqueness_field, error_level=1)
-
-    def _validate_run(self, samples, brain_key, existing_info):
-        self._validate_fields_match(
-            brain_key, "uniqueness_field", existing_info
-        )
-
-
-def _load_model():
-    logger.info("Loading uniqueness model...")
-    model = fbm.load_model("simple-resnet-cifar10")
-    if model.ragged_batches:
-        raise ValueError(
-            "This method does not support models with ragged batches"
-        )
-
-    return model
-
-
-def _compute_embeddings(samples, model):
-    logger.info("Preparing data...")
-    data_loader = _make_data_loader(samples, model)
-=======
         if etau.is_str(model):
             model = foz.load_zoo_model(model)
         elif model is None:
             model = fbm.load_model(_DEFAULT_MODEL)
             batch_size = _DEFAULT_BATCH_SIZE
->>>>>>> c66a55a6
 
         logger.info("Generating embeddings...")
 
