"""
Methods that compute insights related to the chance that a label is a mistake.

| Copyright 2017-2021, Voxel51, Inc.
| `voxel51.com <https://voxel51.com/>`_
|
"""
import logging
from math import exp

import numpy as np
from scipy.special import softmax
from scipy.stats import entropy

import fiftyone.core.labels as fol
import fiftyone.core.utils as fou
import fiftyone.core.validation as fov

import fiftyone.utils.eval as foue

from fiftyone.utils.eval.base import (
    Evaluation,
    EvaluationInfo,
    EvaluationConfig,
    save_evaluation_info,
    validate_evaluation,
)

from fiftyone import ViewField as F


logger = logging.getLogger(__name__)


_ALLOWED_TYPES = (fol.Classification, fol.Classifications, fol.Detections)
_MISSED_CONFIDENCE_THRESHOLD = 0.95
_DETECTION_IOU = 0.5


def compute_mistakenness(
    samples,
    pred_field,
    label_field,
    mistakenness_field,
    missing_field,
    spurious_field,
    use_logits,
    copy_missing,
):
    """See ``fiftyone/brain/__init__.py``."""

    #
    # Algorithm
    #
    # The chance of a mistake is related to how confident the model prediction
    # was as well as whether or not the prediction is correct. A prediction
    # that is highly confident and incorrect is likely to be a mistake. A
    # prediction that is low confidence and incorrect is not likely to be a
    # mistake.
    #
    # Let us compute a confidence measure based on negative entropy of logits:
    # $c = -entropy(logits)$. This value is large when there is low uncertainty
    # and small when there is high uncertainty. Let us define modulator, $m$,
    # based on whether or not the answer is correct. $m = -1$ when the label is
    # correct and $1$ otherwise. Then, mistakenness is computed as
    # $(m * exp(c) + 1) / 2$ so that high confidence correct predictions result
    # in low mistakenness, high confidence incorrect predictions result in high
    # mistakenness, and low confidence predictions result in middling
    # mistakenness.
    #
    # See the docstring above for additional handling of missing and spurious
    # detections.
    #

    fov.validate_collection_label_fields(
        samples, (pred_field, label_field), _ALLOWED_TYPES, same_type=True
    )

    frame_pred_field, is_frame_field = samples._handle_frame_field(pred_field)

    if is_frame_field:
        is_det = "Detection" in str(
            samples.get_frame_field_schema()[frame_pred_field]
        )

    else:
        is_det = "Detection" in str(samples.get_field_schema()[pred_field])

    config = MistakennessEvaluationConfig(
        mistakenness_field=mistakenness_field,
        missing_field=missing_field,
        spurious_field=spurious_field,
        use_logits=use_logits,
        copy_missing=copy_missing,
        is_detection=is_det,
    )
    eval_info = EvaluationInfo(
        mistakenness_field, pred_field, label_field, config
    )
    validate_evaluation(samples, eval_info)
    eval_method = config.build()

    pred_field, processing_frames = samples._handle_frame_field(pred_field)
    label_field, _ = samples._handle_frame_field(label_field)

    if not processing_frames:
        iter_samples = samples.select_fields([label_field, pred_field])
    else:
        iter_samples = samples

    det_eval_key = None

    if samples and is_det:
        # Find a temporary eval key for detections that isn't already in use
        # This will be deleted at the end of this method
        det_eval_key = "fob_det_eval"
        if det_eval_key in samples.list_evaluations():
            det_eval_key += "_"

<<<<<<< HEAD
        foue.evaluate_detections(
            samples,
            pred_field,
            label_field,
            eval_key=det_eval_key,
=======
    if samples and isinstance(samples.first()[pred_field], fol.Detections):
        eval_key = _make_eval_key(samples)
        foue.evaluate_detections(
            samples,
            pred_field,
            gt_field=label_field,
            eval_key=eval_key,
>>>>>>> 828ec9a4
            classwise=False,
            iou=_DETECTION_IOU,
        )
    else:
        eval_key = None

    logger.info("Computing mistakenness...")
    with fou.ProgressBar() as pb:
        for sample in pb(iter_samples):
            if processing_frames:
                images = sample.frames.values()
            else:
                images = [sample]

            sample_mistakenness = []
            sample_miss = 0
            sample_spur = 0
            for image in images:
                (
                    img_mistakenness,
                    img_mis,
                    img_spur,
                ) = eval_method.evaluate_image(
                    image, pred_field, label_field, det_eval_key=det_eval_key
                )
                sample_mistakenness.append(img_mistakenness)
                if is_det:
                    sample_miss += img_mis
                    sample_spur += img_spur

<<<<<<< HEAD
                if processing_frames:
                    image[config.mistakenness_field] = img_mistakenness

                    if is_det:
                        image[config.missing_field] = img_mis
                        image[config.spurious_field] = img_spur

            sample[config.mistakenness_field] = np.max(sample_mistakenness)
            if is_det:
                sample[config.missing_field] = sample_miss
                sample[config.spurious_field] = sample_spur

            sample.save()

    samples.delete_evaluation(det_eval_key)
    save_evaluation_info(samples, eval_info)
=======
            if isinstance(pred_label, fol.Detections):
                possible_spurious = 0
                possible_missing = 0
                missing_detections = {}
                sample_mistakenness = []
                pred_map = {}
                for pred_det in pred_label.detections:
                    pred_map[pred_det.id] = pred_det
                    gt_id = pred_det[eval_key + "_id"]
                    conf = pred_det.confidence
                    if not gt_id and conf > _MISSED_CONFIDENCE_THRESHOLD:
                        # Unmached FP with high conf are missing
                        pred_det[missing_field] = True
                        possible_missing += 1
                        missing_detections[pred_det.id] = pred_det

                for gt_det in label.detections:
                    # Avoid adding the same unmatched FP predictions to gt
                    # again upon multiple runs of this method
                    if gt_det.has_field(missing_field):
                        if gt_det.id in missing_detections:
                            del missing_detections[gt_det.id]

                        continue

                    pred_id = gt_det[eval_key + "_id"]
                    iou = gt_det[eval_key + "_iou"]
                    if not pred_id:
                        # FN may be spurious
                        gt_det[spurious_field] = True
                        possible_spurious += 1
                    else:
                        # For matched FP, compute mistakenness
                        pred_det = pred_map[pred_id]
                        m = float(gt_det.label == pred_det.label)
                        mistakenness_class = _compute_mistakenness_class_conf(
                            pred_det.confidence, m
                        )
                        mistakenness_loc = _compute_mistakenness_loc_conf(
                            pred_det.confidence, iou
                        )

                        gt_det[mistakenness_field + "_loc"] = mistakenness_loc
                        gt_det[mistakenness_field] = mistakenness_class
                        sample_mistakenness.append(mistakenness_class)

                label.detections += list(missing_detections.values())

                if sample_mistakenness:
                    sample[mistakenness_field] = np.max(sample_mistakenness)

                sample[missing_field] = possible_missing
                sample[spurious_field] = possible_spurious
            else:
                if isinstance(pred_label, fol.Classifications):
                    # For multilabel problems, all labels must match
                    pred_labels = set(
                        c.label for c in pred_label.classifications
                    )
                    labels = set(c.label for c in label.classifications)
                    m = float(pred_labels == labels)
                else:
                    m = float(pred_label.label == label.label)

                if use_logits:
                    mistakenness = _compute_mistakenness_class(
                        pred_label.logits, m
                    )
                else:
                    mistakenness = _compute_mistakenness_class_conf(
                        pred_label.confidence, m
                    )

                sample[mistakenness_field] = mistakenness

            sample.save()

    if eval_key is not None:
        samples.delete_evaluation(eval_key)

>>>>>>> 828ec9a4
    logger.info("Mistakenness computation complete")


def _make_eval_key(samples):
    existing_eval_keys = samples.list_evaluations()
    eval_key = "mistakenness"
    if eval_key not in existing_eval_keys:
        return eval_key

    idx = 2
    while eval_key + str(idx) in existing_eval_keys:
        idx += 1

    return eval_key + str(idx)


def _compute_mistakenness_class(logits, m):
    # constrain m to either 1 (incorrect) or -1 (correct)
    m = m * -2.0 + 1.0

    c = -1.0 * entropy(softmax(np.asarray(logits)))
    mistakenness = (m * exp(c) + 1.0) / 2.0

    return mistakenness


def _compute_mistakenness_loc(logits, iou):
    # i = 0 for high iou, i = 1 for low iou
    i = (1.0 / (1.0 - _DETECTION_IOU)) * (1.0 - iou)

    # c = 0 for low confidence, c = 1 for high confidence
    c = exp(-1.0 * entropy(softmax(np.asarray(logits))))

    # mistakenness = i when c = i, mistakenness = 0.5 if c = 0
    # mistakenness is higher with lower IoU and closer to 0 or 1 with higher
    # confidence
    mistakenness = (c * ((2.0 * i) - 1.0) + 1.0) / 2.0

    return mistakenness


def _compute_mistakenness_class_conf(confidence, m):
    # constrain m to either 1 (incorrect) or -1 (correct)
    m = m * -2.0 + 1.0

    mistakenness = (m * confidence + 1.0) / 2.0

    return mistakenness


def _compute_mistakenness_loc_conf(confidence, iou):
    # i = 0 for high iou, i = 1 for low iou
    i = (1.0 / (1.0 - _DETECTION_IOU)) * (1.0 - iou)

    # c = 0 for low confidence, c = 1 for high confidence
    c = confidence

    # mistakenness = i when c = i, mistakenness = 0.5 if c = 0
    # mistakenness is higher with lower IoU and closer to 0 or 1 with higher
    # confidence
    mistakenness = (c * ((2.0 * i) - 1.0) + 1.0) / 2.0

    return mistakenness


def _get_data(sample, pred_field, label_field, use_logits):
    pred_label, label = fov.get_fields(
        sample,
        (pred_field, label_field),
        allowed_types=_ALLOWED_TYPES,
        same_type=True,
        allow_none=False,
    )

    if isinstance(pred_label, fol.Detections):
        for det in pred_label.detections:
            # We always need confidence for detections
            if det.confidence is None:
                raise ValueError(
                    "Detection '%s' in Sample '%s' field '%s' has no "
                    "confidence" % (det.id, sample.id, pred_field)
                )

    elif use_logits:
        if pred_label.logits is None:
            raise ValueError(
                "Sample '%s' field '%s' has no logits"
                % (sample.id, pred_field)
            )

    else:
        if pred_label.confidence is None:
            raise ValueError(
                "Sample '%s' field '%s' has no confidence"
                % (sample.id, pred_field)
            )

    return pred_label, label


def _compute_detection_mistakenness(
    sample_or_frame, pred_field, gt_field, config, det_eval_key,
):

    missing_field = config.missing_field
    spurious_field = config.spurious_field
    mistakenness_field = config.mistakenness_field
    copy_missing = config.copy_missing
    use_logits = config.use_logits

    pred_label, gt_label = _get_data(
        sample_or_frame, pred_field, gt_field, config.use_logits
    )

    possible_spurious = 0
    possible_missing = 0
    missing_detections = {}
    image_mistakenness = []
    pred_map = {}
    for pred_det in pred_label.detections:
        pred_map[pred_det.id] = pred_det
        gt_id = pred_det[det_eval_key + "_id"]
        conf = pred_det.confidence
        if gt_id == "" and conf > _MISSED_CONFIDENCE_THRESHOLD:
            # Unmached FP with high conf are missing
            pred_det[missing_field] = True
            possible_missing += 1
            missing_detections[pred_det.id] = pred_det

    for gt_det in gt_label.detections:
        # Avoid adding the same unmatched FP predictions to gt
        # again upon multiple runs of this method
        if copy_missing and gt_det.has_field(missing_field):
            if gt_det.id in missing_detections:
                del missing_detections[gt_det.id]

            continue

        pred_id = gt_det[det_eval_key + "_id"]
        iou = gt_det[det_eval_key + "_iou"]
        if pred_id == "":
            # FN may be spurious
            gt_det[spurious_field] = True
            possible_spurious += 1

        else:
            # For matched FP, compute mistakenness
            pred_det = pred_map[pred_id]
            m = float(gt_det.label == pred_det.label)
            if use_logits:
                mistakenness_class = _compute_mistakenness_class(
                    pred_det.logits, m
                )
                mistakenness_loc = _compute_mistakenness_loc(
                    pred_det.logits, iou
                )
            else:
                mistakenness_class = _compute_mistakenness_class_conf(
                    pred_det.confidence, m
                )
                mistakenness_loc = _compute_mistakenness_loc_conf(
                    pred_det.confidence, iou
                )

            gt_det[mistakenness_field + "_loc"] = mistakenness_loc
            gt_det[mistakenness_field] = mistakenness_class
            image_mistakenness.append(mistakenness_class)

    if copy_missing:
        gt_label.detections += list(missing_detections.values())

    if image_mistakenness:
        mistakenness = np.max(image_mistakenness)
    else:
        mistakenness = -1

    return mistakenness, possible_missing, possible_spurious


def _compute_classification_mistakenness(
    sample_or_frame, pred_field, gt_field, config,
):

    mistakenness_field = config.mistakenness_field
    use_logits = config.use_logits

    pred_label, gt_label = _get_data(
        sample_or_frame, pred_field, gt_field, use_logits
    )

    if isinstance(pred_label, fol.Classifications):
        # For multilabel problems, all labels must match
        pred_labels = set(c.label for c in pred_label.classifications)
        gt_labels = set(c.label for c in gt_label.classifications)
        m = float(pred_labels == gt_labels)
    else:
        m = float(pred_label.label == gt_label.label)

    if use_logits:
        mistakenness = _compute_mistakenness_class(pred_label.logits, m)
    else:
        mistakenness = _compute_mistakenness_class_conf(
            pred_label.confidence, m
        )

    return mistakenness, None, None


class MistakennessEvaluationConfig(EvaluationConfig):
    """Base class for configuring :class:`MistakennessEvaluation` instances.
    Args:

    """

    def __init__(
        self,
        mistakenness_field="mistakenness",
        missing_field="possible_missing",
        spurious_field="possible_spurious",
        use_logits=True,
        copy_missing=False,
        is_detection=False,
        **kwargs
    ):
        super().__init__(**kwargs)
        self.is_detection = is_detection
        self.mistakenness_field = mistakenness_field
        if is_detection:
            self.missing_field = missing_field
            self.spurious_field = spurious_field
            self.copy_missing = copy_missing

        self.use_logits = use_logits

    @property
    def method(self):
        return "mistakenness"


class MistakennessEvaluation(Evaluation):
    """Evaluation mistakenness of labels
    Args:
        config: a :class:`MistakennessEvaluationConfig`
    """

    def __init__(self, config):
        super().__init__(config)

    def evaluate_image(
        self, sample_or_frame, pred_field, gt_field, det_eval_key=None
    ):
        """Evaluates the ground truth and predicted objects in an image.
        Args:
            sample_or_frame: a :class:`fiftyone.core.Sample` or
                :class:`fiftyone.core.frame.Frame`
            pred_field: the name of the field containing the predicted
                :class:`fiftyone.core.labels.Detections` instances
            gt_field: the name of the field containing the ground truth
                :class:`fiftyone.core.labels.Detections` instances
            eval_key (None): an evaluation key for this evaluation
        Returns:
            a list of ``(mistakenness, possible_spurious, possible_missing)`` tuples
        """
        if self.config.is_detection:
            if not det_eval_key:
                raise ValueError(
                    "You mist pass in a det_eval_key when computing mistakenness on Detections."
                )
            # Detections mistakenness
            mistakes = _compute_detection_mistakenness(
                sample_or_frame,
                pred_field,
                gt_field,
                self.config,
                det_eval_key,
            )
        else:
            # Classification and Classifications mistakennes
            mistakes = _compute_classification_mistakenness(
                sample_or_frame, pred_field, gt_field, self.config
            )

        return mistakes

    def get_fields(self, samples, mistakenness_field):
        eval_info = samples.get_evaluation_info(mistakenness_field)

        pred_field = eval_info.pred_field
        gt_field = eval_info.gt_field

        eval_fields = [
            eval_info.config.mistakenness_field,
        ]
        if eval_info.config.is_detection:
            eval_fields.extend(
                [
                    eval_info.config.spurious_field,
                    eval_info.config.missing_field,
                    "%s.detections.%s"
                    % (eval_info.pred_field, eval_info.config.missing_field),
                    "%s.detections.%s"
                    % (
                        eval_info.gt_field,
                        eval_info.config.mistakenness_field,
                    ),
                    "%s.detections.%s_loc"
                    % (
                        eval_info.pred_field,
                        eval_info.config.mistakenness_field,
                    ),
                ]
            )
            if eval_info.config.copy_missing:
                eval_fields.append(
                    "%s.detections.%s"
                    % (eval_info.gt_field, eval_info.config.missing_field)
                )

        if samples._is_frame_field(eval_info.gt_field):
            eval_fields.append(
                "frames.%s" % eval_info.config.mistakenness_field,
            )
            if eval_info.config.is_detection:
                eval_fields.extend(
                    [
                        "frames.%s" % eval_info.config.spurious_field,
                        "frames.%s" % eval_info.config.missing_field,
                    ]
                )

        return eval_fields

    def cleanup(self, samples, mistakenness_field):
        eval_info = samples.get_evaluation_info(mistakenness_field)

        pred_field, is_frame_field = samples._handle_frame_field(
            eval_info.pred_field
        )
        gt_field, _ = samples._handle_frame_field(eval_info.gt_field)

        fields = [
            eval_info.config.mistakenness_field,
        ]
        if eval_info.config.is_detection:
            fields.extend(
                [
                    eval_info.config.spurious_field,
                    eval_info.config.missing_field,
                    "%s.detections.%s"
                    % (eval_info.pred_field, eval_info.config.missing_field),
                    "%s.detections.%s"
                    % (eval_info.gt_field, eval_info.config.spurious_field),
                    "%s.detections.%s"
                    % (
                        eval_info.gt_field,
                        eval_info.config.mistakenness_field,
                    ),
                    "%s.detections.%s_loc"
                    % (
                        eval_info.gt_field,
                        eval_info.config.mistakenness_field,
                    ),
                ]
            )
            if eval_info.config.copy_missing:
                # Remove the detections that were copied from predictions to
                # gt field
                missing_gt_field = gt_field
                if is_frame_field:
                    missing_gt_field = "frames." + missing_gt_field

                samples._dataset.filter_labels(
                    missing_gt_field,
                    ~F(eval_info.config.missing_field).exists(),
                ).save()

        if is_frame_field:
            sample_fields = [eval_info.config.mistakenness_field]

            if eval_info.config.is_detection:
                sample_fields.extend(
                    [
                        eval_info.config.spurious_field,
                        eval_info.config.missing_field,
                    ]
                )
            samples._dataset.delete_sample_fields(sample_fields)
            samples._dataset.delete_frame_fields(fields)
        else:
            samples._dataset.delete_sample_fields(fields)<|MERGE_RESOLUTION|>--- conflicted
+++ resolved
@@ -117,21 +117,11 @@
         if det_eval_key in samples.list_evaluations():
             det_eval_key += "_"
 
-<<<<<<< HEAD
         foue.evaluate_detections(
             samples,
             pred_field,
             label_field,
             eval_key=det_eval_key,
-=======
-    if samples and isinstance(samples.first()[pred_field], fol.Detections):
-        eval_key = _make_eval_key(samples)
-        foue.evaluate_detections(
-            samples,
-            pred_field,
-            gt_field=label_field,
-            eval_key=eval_key,
->>>>>>> 828ec9a4
             classwise=False,
             iou=_DETECTION_IOU,
         )
@@ -162,7 +152,6 @@
                     sample_miss += img_mis
                     sample_spur += img_spur
 
-<<<<<<< HEAD
                 if processing_frames:
                     image[config.mistakenness_field] = img_mistakenness
 
@@ -179,88 +168,7 @@
 
     samples.delete_evaluation(det_eval_key)
     save_evaluation_info(samples, eval_info)
-=======
-            if isinstance(pred_label, fol.Detections):
-                possible_spurious = 0
-                possible_missing = 0
-                missing_detections = {}
-                sample_mistakenness = []
-                pred_map = {}
-                for pred_det in pred_label.detections:
-                    pred_map[pred_det.id] = pred_det
-                    gt_id = pred_det[eval_key + "_id"]
-                    conf = pred_det.confidence
-                    if not gt_id and conf > _MISSED_CONFIDENCE_THRESHOLD:
-                        # Unmached FP with high conf are missing
-                        pred_det[missing_field] = True
-                        possible_missing += 1
-                        missing_detections[pred_det.id] = pred_det
-
-                for gt_det in label.detections:
-                    # Avoid adding the same unmatched FP predictions to gt
-                    # again upon multiple runs of this method
-                    if gt_det.has_field(missing_field):
-                        if gt_det.id in missing_detections:
-                            del missing_detections[gt_det.id]
-
-                        continue
-
-                    pred_id = gt_det[eval_key + "_id"]
-                    iou = gt_det[eval_key + "_iou"]
-                    if not pred_id:
-                        # FN may be spurious
-                        gt_det[spurious_field] = True
-                        possible_spurious += 1
-                    else:
-                        # For matched FP, compute mistakenness
-                        pred_det = pred_map[pred_id]
-                        m = float(gt_det.label == pred_det.label)
-                        mistakenness_class = _compute_mistakenness_class_conf(
-                            pred_det.confidence, m
-                        )
-                        mistakenness_loc = _compute_mistakenness_loc_conf(
-                            pred_det.confidence, iou
-                        )
-
-                        gt_det[mistakenness_field + "_loc"] = mistakenness_loc
-                        gt_det[mistakenness_field] = mistakenness_class
-                        sample_mistakenness.append(mistakenness_class)
-
-                label.detections += list(missing_detections.values())
-
-                if sample_mistakenness:
-                    sample[mistakenness_field] = np.max(sample_mistakenness)
-
-                sample[missing_field] = possible_missing
-                sample[spurious_field] = possible_spurious
-            else:
-                if isinstance(pred_label, fol.Classifications):
-                    # For multilabel problems, all labels must match
-                    pred_labels = set(
-                        c.label for c in pred_label.classifications
-                    )
-                    labels = set(c.label for c in label.classifications)
-                    m = float(pred_labels == labels)
-                else:
-                    m = float(pred_label.label == label.label)
-
-                if use_logits:
-                    mistakenness = _compute_mistakenness_class(
-                        pred_label.logits, m
-                    )
-                else:
-                    mistakenness = _compute_mistakenness_class_conf(
-                        pred_label.confidence, m
-                    )
-
-                sample[mistakenness_field] = mistakenness
-
-            sample.save()
-
-    if eval_key is not None:
-        samples.delete_evaluation(eval_key)
-
->>>>>>> 828ec9a4
+
     logger.info("Mistakenness computation complete")
 
 
